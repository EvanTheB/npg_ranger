--- conflicted
+++ resolved
@@ -9,16 +9,13 @@
   - add config-chain 1.1.10
   - add new module to handle config options
   - fix error in interpreting the end range value in the user query
-<<<<<<< HEAD
   - client library - an option to accept trailers and failing the overall
      request if data is truncated
   - client script - exit with error code if the request is unsuccessful
   - server - only set trailers if the client declared that it accepts them
   - restrict request types handled by teh server to GET and OPTIONS
   - add a separate handler for OPTIONS request, set CORS headers
-=======
   - full cycle tests using bioinf tools, compiled tools cached in travis
->>>>>>> fef02b07
 
 release 0.3.0
   - publish as npm package
@@ -59,4 +56,4 @@
       authentication and set the header,
     'data_truncated' trailer header is set to 'false' if the data
       processing pipeline completed successfully, in case of an
-      error in the pipeline it is set to 'true'.
+      error in the pipeline it is set to 'true'.