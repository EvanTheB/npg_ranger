--- conflicted
+++ resolved
@@ -23,10 +23,7 @@
 const child    = require('child_process');
 const fs       = require('fs');
 const fse      = require('fs-extra');
-<<<<<<< HEAD
 const path     = require('path');
-=======
->>>>>>> d3cb582b
 const LOGGER   = require('winston');
 const pipeline = require('./pipeline.js');
 const config   = require('../config.js');
@@ -119,7 +116,6 @@
     return this.textualFormats().indexOf(format) >= 0;
   }
 
-<<<<<<< HEAD
   /**
    * Returns true if the query has a reference property. Class method.
    */
@@ -132,8 +128,6 @@
     return path.join(this.tmpDir, Math.random().toString().substr(2));
   }
 
-=======
->>>>>>> d3cb582b
   _stViewAttrs(query) {
     assert(query);
     let attrs = ['view', '-h'];
