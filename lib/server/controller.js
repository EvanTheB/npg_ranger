--- conflicted
+++ resolved
@@ -60,11 +60,6 @@
     assert(validate(request), 'HTTP request object is required');
     this.request = request;
 
-<<<<<<< HEAD
-    this.sendTrailer = trailer.trailersRequested(request);
-
-=======
->>>>>>> e6caf9e7
     assert(validate(response), 'Server response object is required');
     this.response = response;
 
