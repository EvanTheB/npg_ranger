--- conflicted
+++ resolved
@@ -336,15 +336,10 @@
    * Maps the query to data sources and authorises the client for access.
    * Handles request and sends a reply to the client.</p>
    *
-<<<<<<< HEAD
-   * Only GET and OPTIONS requests are allowed.
-   *
-   * User authentication should be performed elsewhere. It is expected that the
-   * 'x-remote-user' header is set in the request.
-=======
+   * <p>Only GET and OPTIONS requests are supported.</p>
+   *
    * <p>User authentication should be performed elsewhere. It is expected that the
    * 'x-remote-user' header is set in the request.</p>
->>>>>>> 0a0e2615
    *
    * <p>User authorisation is per data resource, see 'auth' module for details.</p>
    *
