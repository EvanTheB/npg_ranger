"use strict";

/**
 * configuration module.
 * @module config
 *
 * @description Configuration module for retrieving and providing settings.
 *
 * @example <caption>Example usage.</caption>
 *   const config = require('../lib/config.js');
 *   // Build the config store.
 *   // func should be a function returning an object.
 *   // The values from this object will override any
 *   // found elsewhere, in config files or similar.
 *   function func() {
 *     return { debug: true };
 *   }
 *   config.provide(func);
 *   // Retrieve the 'debug' setting
 *   options.get('debug'); // true
 *
 * @author Andrew Nowak
 * @copyright Genome Research Limited 2016
 */

const ConfigChain = require('config-chain');
const path        = require('path');
const os          = require('os');
const urlParser   = require('url');
const assert      = require('assert');
const moment      = require('moment');
const GetOpt      = require('node-getopt');

const DEFAULT_PROTOCOL = 'http:';
const RO_OPTION_KEY    = 'config_ro';

const optionsList = [
  ['p','port=PORT'        ,'PORT or socket which server listens on'],
  ['m','mongourl=URI'     ,'URI to contact mongodb'],
  ['t','tempdir=PATH'     ,'PATH of temporary directory'],
  ['H','hostname=HOST'    ,'override hostname with HOST'],
  ['' ,'multiref'         ,'allow merging files with differing references. disables VCF output'],
  ['c','configfile=PATH'  ,'PATH of configfile'],
  ['g','timeout=SECONDS'  ,'SECONDS to wait before killing child processes'],
  ['r','references=PATH'  ,'PATH to dir containing reference repository'],
  ['s','skipauth'         ,'skip authorisation steps'],
  ['' ,'anyorigin'        ,'accept CORS requests from any origin'],
  ['d','debug'            ,'debugging mode for this server'],
  ['h','help'             ,'display this help']
];

const defaultOptions = {
  config_ro:  false,
  originlist: null,
  proxylist:  null,
  protocol:   DEFAULT_PROTOCOL,
  hostname:   os.hostname() || 'localhost',
  mongourl:   'mongodb://localhost:27017/imetacache',
  timeout:    3,
  mongoopt: {
    db: {
      numberofRetries: 5
    },
    server: {
      auto_reconnect: true,
      poolSize:       40,
      socketOptions:  {
        connectTimeoutMS: 5000
      }
    },
    replSet: {},
    mongos: {}
  }
};

var options;

var fromCommandLine = () => {
  var opt = new GetOpt(optionsList).bindHelp().parseSystem();
<<<<<<< HEAD
  opt.options.set(RO_OPTION_KEY, true);
=======
>>>>>>> b881a751
  return opt.options;
};

/**
 * <p>Builds and/or retrieves the options object. Validates options after they are built
 * If an error happens during validation, the options preceeding this reset attempt
 * are retained.</p>
 * <p><strong>WARNING</strong>: if a function is provided, all configurations
 * originating from a previous function <strong>WILL BE LOST</strong>, including
 * those from a config file (unless the same config file is provided in the new
 * function).</p>
 *
 * @example
 * var options;
 * // Build and retrieve the options object.
 * function foo() {
 *   return {baz: true};
 * }
 * options = config.provide(foo);
 * options.get('baz'); // true
 * // Retrieve the options object without clearing the options object.
 * options = config.provide();
 * options.get('baz'); // true
 * // Clear the options object and rebuild it with the new function
 * function bar() {
 *   return {baz: false};
 * }
 * options = config.provide(bar);
 * options.get('baz'); // false
 *
 * // Make the configuration read-only
 * options = config.provide( () = {
 *   return {baz: true};
 * }, true); // Makes the configuration read-only
 * options = config.provide( () = {
 *   return {baz: false};
 * }); // Will trow Error
 *
 * @param {function} generateConfigs - Function that returns an object. The keys
 *                                     and values of this object will be used to
 *                                     as the keys and values of the resulting
 *                                     options object.
 *                                     <br>
 *                                     If this function is not supplied,
 *                                     <code>provide</code> will attempt to
 *                                     retrieve an already created options
 *                                     object.
 *                                     <br>
 *                                     Configs can be retrieved from a json file if the
 *                                     returned object provides a path specified by the
 *                                     'configfile' key, but the returned object will
 *                                     always take precedence.
 * @param {Boolean} immutable - Determines if the resulting options object will
 *                              be immutable.
 *
 * @throws {AssertionError} Provided parameter was not a function that returned
 *                          an object, or no parameter was provided but options
 *                          had not yet been initialized
 * @throws {RangerError}    If an error in validating options happens
 * @throws {Error}          If an attempt to overwrite a read-only configuration
 *                          is made
 *
 * @return {object} Object which can be queried with <code>.get('key')</code> to
 *                  find the values of a given setting.
 */
var provide = function(generateConfigs, immutable) {
  if (generateConfigs) {
    if (options && options.get(RO_OPTION_KEY)) {
      throw new Error('Attempt to overwrite original configuration');
    }
    assert(typeof generateConfigs === 'function', 'parameter must be a function');
    let opts = generateConfigs();
    assert(typeof opts === 'object', 'parameter must return an object');
    let tmpOptions = new ConfigChain(
      opts,
      opts.configfile
        ? path.resolve(opts.configfile)
        : null,
      defaultOptions
    );
    if (typeof immutable !== 'undefined') {
      assert(typeof immutable === 'boolean', 'immutable must be boolean');
      tmpOptions.set('config_ro', immutable);
    }
    adjustOptions(tmpOptions);
    if (tmpOptions.get(RO_OPTION_KEY)) {
      tmpOptions.set = () => {
        throw new Error('Attempt to change read-only configuration');
      };
    }
    options = tmpOptions;
  }
  assert(options, 'Options is undefined');
  return options;
};

function adjustOptions(opts) {

  let validateURL = (u, name) => {
    u = u.trim();
    if (!u) {
      throw new RangeError(`Empty string in '${name}'`);
    }
    try {
      let urlObj = urlParser.parse(u);
      if (!urlObj.protocol) {
        throw new Error('Protocol is absent');
      }
      if (urlObj.protocol !== opts.get('protocol')) {
        throw new Error('URL protocol should match server protocol');
      }
      if (!(urlObj.host || urlObj.hostname)) {
        throw new Error('Server host is absent');
      }
      if (urlObj.pathname && urlObj.path && urlObj.pathname.length > 1) {
        throw new Error('Path cannot be present');
      }
      if (urlObj.search) {
        throw new Error('Search string cannot be present');
      }
      if (urlObj.hash) {
        throw new Error('Hash tag cannot be present');
      }
      u = urlParser.format(urlObj);
      u = u.replace(/\/*$/, ''); // Drop trailing slash
    } catch (e) {
      throw new RangeError(`Invalid URL ${u} in ${name}: ${e}`);
    }
    return u;
  };

  let setTempDir = () => {
    opts.set('tempdir', (opts.get('tempdir') || tempFilePath('npg_ranger_')));
  };

  let setPort = () => {
    if (!opts.get('port')) {
      opts.set('port', path.join(opts.get('tempdir'), 'npg_ranger.sock'));
    }
    if (Number.isInteger(Number.parseInt(opts.get('port')))) {
      opts.set('port', Number.parseInt(opts.get('port')));
    }
  };

  let setACAOrigin = () => {
    let or = opts.get('originlist');
    if (opts.get('anyorigin')) {
      if (typeof opts.get('anyorigin') != 'boolean') {
        throw new RangeError("'anyorigin' should be a boolean type value");
      }
      if (or) {
        throw new RangeError("'anyorigin' and 'originlist' options cannot both be set");
      }
      if (!opts.get('skipauth')) {
        throw new RangeError("'anyorigin' option cannot be set if authorization is performed");
      }
    } else if (or) {
      assert(or instanceof Array, "'originlist' should be an array");
      opts.set('originlist',
        or.length === 0
        ? null
        : or.filter((el) => {return el;})
            .map((el) => {
              return validateURL(el, 'originlist');
            })
      );
    }
  };

  let setProxies = () => {
    let proxies = opts.get('proxylist');
    if (proxies) {
      assert(proxies instanceof Object, "'proxilist' should be a hash");
      let urls = Object.keys(proxies);
      if (urls.length === 0) {
        proxies = null;
      } else {
        urls.forEach((el) => {
          if (el) {
            let u = validateURL(el, 'proxylist');
            if (u !== el) {
              proxies[u] = proxies[el];
              delete proxies[el];
            }
          } else {
            throw new RangeError('Empty or zero url in proxilist');
          }
        });
      }
      opts.set('proxylist', proxies);
    }
  };

  setTempDir();
  setPort();
  setACAOrigin();
  setProxies();
}

var _formatDate = () => {
  return moment().format('YYYYMMDD_HHmmssSS');
};

var tempFilePath = function(prefix) {
  prefix = prefix ? prefix : '';
  return path.join(os.tmpdir(), prefix + _formatDate());
};

var logOpts = function() {
  let loIndex = 1;

  let names = optionsList
    .filter(function(el) {return !el[loIndex].startsWith('help');})
    .sort(function(el1, el2) {return el1[loIndex].localeCompare(el2[loIndex]);})
    .map(function(el) {
      let desc = el[loIndex];
      return desc.split('=', 1).join('');
    });
  // Push all defaultOptions into names
  Array.prototype.push.apply(names, Object.keys(defaultOptions).sort());

  return "\n" + names
    .map(function(name) {
      return name + '=' + JSON.stringify(options.get(name));
    }).join("\n");
};

module.exports = {
  fromCommandLine: fromCommandLine,
  provide:         provide,
  tempFilePath:    tempFilePath,
  logOpts:         logOpts
};<|MERGE_RESOLUTION|>--- conflicted
+++ resolved
@@ -77,10 +77,6 @@
 
 var fromCommandLine = () => {
   var opt = new GetOpt(optionsList).bindHelp().parseSystem();
-<<<<<<< HEAD
-  opt.options.set(RO_OPTION_KEY, true);
-=======
->>>>>>> b881a751
   return opt.options;
 };
 
