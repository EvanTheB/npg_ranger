--- conflicted
+++ resolved
@@ -7,7 +7,6 @@
 var child       = require('child_process');
 var url         = require('url');
 var MongoClient = require('mongodb').MongoClient;
-<<<<<<< HEAD
 var GetOpt      = require('node-getopt');
 
 var opt = new GetOpt([
@@ -21,10 +20,6 @@
 const PORT                 = opt.options.port || opt.argv[0] || 9444;
 const HOST                 = opt.options.hostname || os.hostname() || 'localhost';
 const MONGO                = opt.options.mongourl || 'mongodb://sf2-farm-srv1:27017/imetacache';
-=======
-
-const MONGO                = 'mongodb://sf2-farm-srv1:27017/imetacache';
->>>>>>> 773d73d2
 const SAMTOOLS_COMMAND     = 'samtools';
 const BBB_MARKDUPS_COMMAND = 'bamstreamingmarkduplicates';
 const TEMP_DATA_DIR_NAME   = 'npg_ranger_data';
@@ -213,15 +208,7 @@
             if (numFiles === 0) {
                 console.log('No files for sample accession ' + a);
                 response.end();
-<<<<<<< HEAD
             } else if (numFiles == 1) {
-=======
-            } else if (numFiles === 1) {
-                var d = files[0];
-                query.directory = d.collection;
-                query.name      = d.data_object;
-                query.irods     = 1;
->>>>>>> 773d73d2
                 getFile(response, query);
             } else {
                 mergeFiles(response, query);
@@ -329,15 +316,9 @@
     
     var sock = process.argv[2] || '/tmp/' + process.env.USER + '/npg_ranger.sock';
     //Lets start our server
-<<<<<<< HEAD
     server.listen(PORT, function(){
         //Callback triggered when server is successfully listening. Hurray!
         console.log("Server listening on: http://%s:%s", HOST, PORT);
-=======
-    server.listen(sock, function(){
-        //Callback triggered when server is successfully listening. Hurray!
-        console.log("Server listening on %s, %s", os.hostname(), sock);
->>>>>>> 773d73d2
     });
 });
 
