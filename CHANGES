LIST OF CHANGES for npg_ranger project

<<<<<<< HEAD
  - add cluster support
  - faster server shutdown with http-shutdown
=======
release 0.5.0
  - allow for email in the remote user value
  - server/client version from package.json
  - updated docs for 0.5.0
  - increase timouts for some tests
  - remove assert for process.env.USER in bin/server
  - upgrade browserify to 13.1.1 from 13.1.0
  - upgrade moment to 2.15.2 from 2.15.1
  - upgrade mongodb to 2.2.11 from 2.2.10
>>>>>>> 62fd2075

release 0.4.0
  - set node recomended to >= 4.5.0 in package.json
  - add config-chain 1.1.11
  - upgrade moment to 2.15.1 from 2.14.1
  - upgrade mongodb to 2.2.10 from 2.2.8
  - upgrade tmp to 0.0.29 from 0.0.28
  - use npm 3.10.7 in travis
  - use node 4.5.0 in travis
  - kill all processes after -g seconds after client disconnection
  - Provide VCF files using freebayes
  - add new module to handle config options
  - fix error in interpreting the end range value in the user query
  - client library - an option to accept trailers and failing the overall
     request if data is truncated
  - client script - exit with error code if the request is unsuccessful
  - server - only set trailers if the client declared that it accepts them
  - restrict request types handled by the server to GET and OPTIONS
  - add a separate handler for OPTIONS request, set CORS headers
  - read-only configuration when options are read from a command line
  - proxy-aware server configuration
  - validation for reference name user input
  - full cycle tests using bioinf tools, compiled tools cached in travis

release 0.3.0
  - publish as npm package
  - expand docs for installing and running client/server
  - upgrade mongodb from 2.2.4 to 2.2.8
  - upgrade grunt-jasmine-nodejs from 1.5.3 to 1.5.4
  - upgrade load-grunt-tasks from 'latest' to 3.5.2
  - fix wrongly reporting error while closing fd in client
  - compliance with the GA4GH API: redirection urls as objects
  - restructure documentation
  - upgrading moment to 2.14.1 from 2.13.0
  - upgrading grunt-jscs to 3.0.1 from 3.0.0
  - new client code to comply with GA4GH API
  - client code fit to use with browserify

release 0.2.1
  - compliance with the GA4GH API: use upper case for format

release 0.2.0
  - application model and controller as separate modules
  - GA4GH API url and redirection
  - logging with Winston

release 0.1.1
  - HTTP errors compliant with GA4GH API.

release 0.1
  - Initial version:
    a node.js server running on a socket or on a port serving
      either individual files or merging all available files
      for a sample,
    a range to serve and data format to serve can be specified,
    mongodb is used to find file locations,
    authorization is switched on by default (can be disabled),
      relies on authentication done elsewhere (the incoming request
      should have X-Remote-User header set), so this server
      should be run behind a reverse proxy that will perform
      authentication and set the header,
    'data_truncated' trailer header is set to 'false' if the data
      processing pipeline completed successfully, in case of an
      error in the pipeline it is set to 'true'.<|MERGE_RESOLUTION|>--- conflicted
+++ resolved
@@ -1,9 +1,8 @@
 LIST OF CHANGES for npg_ranger project
 
-<<<<<<< HEAD
   - add cluster support
   - faster server shutdown with http-shutdown
-=======
+
 release 0.5.0
   - allow for email in the remote user value
   - server/client version from package.json
@@ -13,7 +12,6 @@
   - upgrade browserify to 13.1.1 from 13.1.0
   - upgrade moment to 2.15.2 from 2.15.1
   - upgrade mongodb to 2.2.11 from 2.2.10
->>>>>>> 62fd2075
 
 release 0.4.0
   - set node recomended to >= 4.5.0 in package.json
