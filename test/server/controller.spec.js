/* globals describe, it, expect, beforeAll, afterAll*/

"use strict";

const config  = require('../../lib/config.js');
var dummy     = function() { return {}; };
var options;

const assert  = require('assert');
const http    = require('http');
const fs      = require('fs');
const fse     = require('fs-extra');
const os      = require('os');
const path    = require('path');
const tmp     = require('tmp');
const RangerController = require('../../lib/server/controller.js');
const config  = require('../../lib/config.js');

// Create temp dir here so it is available for all tests.
// Use this dir as a default dir that will be available in all.
var tmpDir    = config.tempFilePath('npg_ranger_controller_test_');
var dummy     = function() { return {tempdir: tmpDir}; };
var options;

describe('Creating object instance - synch', function() {
  beforeAll(function() {
    options = config.provide(dummy);
<<<<<<< HEAD
=======
    fse.ensureDirSync(tmpDir);
  });

  afterAll(function() {
    fse.removeSync(tmpDir);
>>>>>>> d3cb582b
  });

  it('request object is not given - error', function() {
    expect( () => {new RangerController();} ).toThrowError(assert.AssertionError,
    'HTTP request object is required');
  });
  it('request is not an object - error', function() {
    expect( () => {new RangerController(1);} ).toThrowError(assert.AssertionError,
    'HTTP request object is required');
  });
  it('response object is not given - error', function() {
    expect( () => {new RangerController({});} ).toThrowError(assert.AssertionError,
    'Server response object is required');
  });
  it('response is not an object - error', function() {
    expect( () => {new RangerController({}, 1);} ).toThrowError(assert.AssertionError,
    'Server response object is required');
  });
  it('default configs are generated by controller constructor', function() {
    let c;
    expect( () => {c = new RangerController({}, {}, {});} ).not.toThrow();
    expect(c.tmpDir === options.get('tempdir')).toBe(true);
<<<<<<< HEAD
=======
    expect(fs.existsSync(c.tmpDir));
>>>>>>> d3cb582b
    expect(c.skipAuth).toBe(false);
  });
  it('passing configs to provide overwrites defaults', function() {
    let temporaryDir = tmp.dirSync({ template: path.join(os.tmpdir(), 'tmp-XXXXXX') });
    options = config.provide( () => {
      return {tempdir: temporaryDir.name, skipauth: true};
    });
    let c;
    expect( () => {c = new RangerController({}, {}, {});} ).not.toThrow();
    expect(c.tmpDir === temporaryDir.name).toBe(true);
    expect(c.skipAuth).toBe(true);
<<<<<<< HEAD
=======
    temporaryDir.removeCallback();
>>>>>>> d3cb582b
  });
  it('configs provided in constructor overwrite defaults', function() {
    let c;
    let temporaryDir = tmp.dirSync({ template: path.join(os.tmpdir(), 'tmp-XXXXXX') });
    expect( () => {c = new RangerController({}, {}, {}, temporaryDir.name, true);} ).not.toThrow();
    expect(c.tmpDir === temporaryDir.name).toBe(true);
    expect(c.skipAuth).toBe(true);
    expect( () => {c = new RangerController({}, {}, {}, temporaryDir.name, false);} ).not.toThrow();
    expect(c.tmpDir === temporaryDir.name).toBe(true);
    expect(c.skipAuth).toBe(false);
<<<<<<< HEAD
=======
    temporaryDir.removeCallback();
>>>>>>> d3cb582b
  });
});

describe('set error response', function() {
  // Create server HTTP server object.
  const server = http.createServer();
  // Generate synchronously a temporary file name.
  var socket = tmp.tmpNameSync();

  beforeAll(function() {
    // Start listening on a socket
    server.listen(socket, () => {
      console.log(`Server listening on socket ${socket}`);
    });
<<<<<<< HEAD
=======
    fse.ensureDirSync(tmpDir);
>>>>>>> d3cb582b
    options = config.provide(dummy);
  });

  // This tidy-up callback is not called when the spec exits early
  // due to an error. Seems to be a bug in jasmine.
  afterAll(function() {
    server.close();
    try { fs.unlinkSync(socket); } catch (e) {}
    fse.removeSync(tmpDir);
  });

  it('db object is not given or is not an object - error', function(done) {

    server.removeAllListeners('request');
    server.on('request', (request, response) => {
      console.log(response.toString());
      assert(typeof request == 'object');
      expect( () => {new RangerController(request, response);} ).toThrowError(
        assert.AssertionError, 'DB handle object is required');
      expect( () => {new RangerController(request, response, 1);} ).toThrowError(
        assert.AssertionError, 'DB handle object is required');
      response.write('payload');
      response.end();
    });

    http.get({socketPath: socket}, function(response) {
      var body = '';
      response.on('data', function(d) { body += d;});
      response.on('end', function() {
        done();
      });
    });
  });

  it('Setting values of instance variables', function(done) {
    server.removeAllListeners('request');
    server.on('request', (request, response) => {
      let c;
      expect( () => {c = new RangerController(request, response, {one: "two"});} ).not.toThrow();
      expect((typeof c == 'object')).toBe(true);
      expect((c instanceof RangerController)).toBe(true);
      expect((c.request == request)).toBe(true);
      expect((c.response == response)).toBe(true);
      expect(c.db).toEqual({one: "two"});
      expect(c.tmpDir).toBe(tmpDir);
      expect(c.skipAuth).toBe(false);
      expect(c.unsafe).toBe(false);
      expect( () => {c = new RangerController(request, response, {}, null, 0);} ).not.toThrow();
      expect(c.tmpDir).toBe(tmpDir);
      expect(c.skipAuth).toBe(false);
      expect(c.unsafe).toBe(false);
      expect( () => {c = new RangerController(request, response, {}, '', true);} ).not.toThrow();
      expect(c.tmpDir).toBe(tmpDir);
      expect(c.skipAuth).toBe(true);
      expect(c.unsafe).toBe(false);
      expect( () => {c = new RangerController(request, response, {}, '', false, true);} ).not.toThrow();
      expect(c.skipAuth).toBe(false);
      expect(c.unsafe).toBe(true);
      expect( () => {c = new RangerController(request, response, {}, '', true, true);} ).not.toThrow();
      expect(c.skipAuth).toBe(true);
      expect(c.unsafe).toBe(true);

      response.end();
      done();
    });
    http.get({socketPath: socket}, function() {});
  });

  it('Temporary directory should exist', function(done) {
    server.removeAllListeners('request');
    server.on('request', (request, response) => {
      expect( () => {new RangerController(request, response, {}, '/some/dir');} )
        .toThrowError(assert.AssertionError,
        "Temp data directory '/some/dir' does not exist");
      let c;
      expect( () => {c = new RangerController(request, response, {}, 'test', 0);} ).not.toThrow();
      expect(c.tmpDir).toBe('test');
      done();
    });
    http.get({socketPath: socket}, function() {});
  });
});

describe('Handling requests - error responses', function() {
  const server = http.createServer();
  var socket = tmp.tmpNameSync();
  beforeAll(function() {
    server.listen(socket, () => {
      console.log(`Server listening on socket ${socket}`);
    });
    options = config.provide(dummy);
<<<<<<< HEAD
=======
    fse.ensureDirSync(tmpDir);
>>>>>>> d3cb582b
  });

  afterAll(function() {
    server.close();
    try { fs.unlinkSync(socket); } catch (e) {}
    fse.removeSync(tmpDir);
  });

  it('Data host name argument is required', function(done) {
    server.removeAllListeners('request');
    server.on('request', (request, response) => {
      let c = new RangerController(request, response, {one: "two"});
      expect( () => {c.handleRequest();} ).toThrowError(assert.AssertionError,
        'The data host name is required');
      c.handleRequest('localhost');
      response.end();
      done();
    });
    http.get({socketPath: socket}, function() {});
  });

  it('Authentication error', function(done) {
    server.removeAllListeners('request');
    server.on('request', (request, response) => {
      let c = new RangerController(request, response, {one: "two"});
      expect(c.skipAuth).toBe(false);
      expect( () => {c.handleRequest('localhost');} ).not.toThrow();
    });
    http.get({socketPath: socket}, function(response) {
      var body = '';
      response.on('data', function(d) { body += d;});
      response.on('end', function() {
        expect(response.headers['content-type']).toEqual('application/json');
        expect(response.statusCode).toEqual(401);
        expect(response.statusMessage).toEqual('Proxy authentication required');
        expect(JSON.parse(body)).toEqual(
          {error: {type:    "InvalidAuthentication",
                   message: "Proxy authentication required"}});
        done();
      });
    });
  });

  it('Not found error, no auth', function(done) {
    server.removeAllListeners('request');
    server.on('request', (request, response) => {
      let c = new RangerController(request, response, {one: "two"}, null, true);
      expect(c.skipAuth).toBe(true);
      expect( () => {c.handleRequest('localhost');} ).not.toThrow();
    });
    http.get({socketPath: socket, path: '/invalid'}, function(response) {
      var body = '';
      response.on('data', function(d) { body += d;});
      response.on('end', function() {
        expect(response.headers['content-type']).toEqual('application/json');
        expect(response.statusCode).toEqual(404);
        expect(response.statusMessage).toEqual('URL not found : /invalid');
        expect(JSON.parse(body)).toEqual(
          {error: {type:    "NotFound",
                   message: "URL not found : /invalid"}});
        done();
      });
    });
  });

  it('Not found error, auth checked', function(done) {
    server.removeAllListeners('request');
    server.on('request', (request, response) => {
      let c = new RangerController(request, response, {one: "two"}, null, false);
      expect(c.skipAuth).toBe(false);
      expect( () => {c.handleRequest('localhost');} ).not.toThrow();
    });
    let req = http.request({socketPath: socket, path: '/invalid'});
    req.setHeader('X-Remote-User', 'user1');
    req.end();
    req.on('response', function(response) {
      var body = '';
      response.on('data', function(d) { body += d;});
      response.on('end', function() {
        expect(response.headers['content-type']).toEqual('application/json');
        expect(response.statusCode).toEqual(404);
        expect(response.statusMessage).toEqual('URL not found : /invalid');
        expect(JSON.parse(body)).toEqual(
          {error: {type:    "NotFound",
                   message: "URL not found : /invalid"}});
        done();
      });
    });
  });


  it('Invalid input error for a sample url', function(done) {
    server.removeAllListeners('request');
    server.on('request', (request, response) => {
      let c = new RangerController(request, response, {one: "two"}, null, true);
      expect(c.skipAuth).toBe(true);
      expect( () => {c.handleRequest('localhost');} ).not.toThrow();
    });

    http.get({socketPath: socket, path: '/sample'}, function(response) {
      var body = '';
      response.on('data', function(d) { body += d;});
      response.on('end', function() {
        expect(response.headers['content-type']).toEqual('application/json');
        expect(response.statusCode).toEqual(422);
        let m = 'Invalid request: sample accession number should be given';
        expect(response.statusMessage).toEqual(m);
        expect(JSON.parse(body)).toEqual(
          {error: {type:    "InvalidInput",
                   message: m}});
        done();
      });
    });
  });

  it('Invalid input error for a file url', function(done) {
    server.removeAllListeners('request');
    server.on('request', (request, response) => {
      let c = new RangerController(request, response, {one: "two"}, null, true);
      expect(c.skipAuth).toBe(true);
      expect( () => {c.handleRequest('localhost');} ).not.toThrow();
    });

    http.get({socketPath: socket, path: '/file'}, function(response) {
      var body = '';
      response.on('data', function(d) { body += d;});
      response.on('end', function() {
        expect(response.headers['content-type']).toEqual('application/json');
        expect(response.statusCode).toEqual(422);
        let m = 'Invalid request: file name should be given';
        expect(response.statusMessage).toEqual(m);
        expect(JSON.parse(body)).toEqual(
          {error: {type:    "InvalidInput",
                   message: m}});
        done();
      });
    });
  });

  it('Invalid input error for a vcf file when safe mode disabled', function(done) {
    server.removeAllListeners('request');
    server.on('request', (request, response) => {
      let c = new RangerController(request, response, {one: "two"}, null, true, true);
      expect(c.skipAuth).toBe(true);
      expect(c.unsafe).toBe(true);
      expect( () => {c.handleRequest('localhost');} ).not.toThrow();
    });

    http.get({socketPath: socket, path: '/sample?accession=XYZ120923&format=vcf'}, function(response) {
      var body = '';
      response.on('data', function(d) { body += d;});
      response.on('end', function() {
        expect(response.headers['content-type']).toEqual('application/json');
        expect(response.statusCode).toEqual(422);
        let m = 'Invalid request: cannot produce VCF files while server is not in safe mode';
        expect(response.statusMessage).toEqual(m);
        expect(JSON.parse(body)).toEqual(
          {error: {type:    "InvalidInput",
                   message: m}});
        done();
      });
    });
  });

});

describe('Redirection in json response', function() {
  const server = http.createServer();
  var socket = tmp.tmpNameSync();
  let id          = 'EGA45678';
  let server_path_basic = '/ga4gh/v.0.1/get/sample';
  let server_path = server_path_basic + '/' + id;

  beforeAll(function() {
    server.listen(socket, () => {
      console.log(`Server listening on socket ${socket}`);
    });
    server.on('request', (request, response) => {
      let c = new RangerController(request, response, {}, null, true);
      c.handleRequest('localhost');
    });
<<<<<<< HEAD
=======
    fse.ensureDirSync(tmpDir);
>>>>>>> d3cb582b
    options = config.provide(dummy);
  });

  afterAll(function() {
    server.close();
    try { fs.unlinkSync(socket); } catch (e) {}
    fse.removeSync(tmpDir);
  });

  it('invalid url - no id - error response', function(done) {
    http.get({socketPath: socket, path: server_path_basic}, function(response) {
      var body = '';
      response.on('data', function(d) { body += d;});
      response.on('end', function() {
        expect(response.headers['content-type']).toEqual('application/json');
        expect(response.statusCode).toEqual(404);
        expect(response.statusMessage).toEqual('URL not found : ' + server_path_basic);
        done();
      });
    });
  });

  it('invalid url - no id - error response', function(done) {
    let path = server_path_basic + '/';
    http.get({socketPath: socket, path: path}, function(response) {
      var body = '';
      response.on('data', function(d) { body += d;});
      response.on('end', function() {
        expect(response.headers['content-type']).toEqual('application/json');
        expect(response.statusCode).toEqual(404);
        expect(response.statusMessage).toEqual('URL not found : ' + path);
        done();
      });
    });
  });

  it('invalid sample id - error response', function(done) {
    let path = server_path_basic + 'ERS-4556';
    http.get({socketPath: socket, path: path}, function(response) {
      var body = '';
      response.on('data', function(d) { body += d;});
      response.on('end', function() {
        expect(response.headers['content-type']).toEqual('application/json');
        expect(response.statusCode).toEqual(404);
        expect(response.statusMessage).toEqual('URL not found : ' + path);
        done();
      });
    });
  });

  it('successful redirection, no query params', function(done) {
    http.get(
      { socketPath: socket,
        path: server_path}, function(response) {
      var body = '';
      response.on('data', function(d) { body += d;});
      response.on('end', function() {
        expect(response.headers['content-type']).toEqual('application/json');
        expect(response.statusCode).toEqual(200);
        expect(response.statusMessage).toEqual(
          'OK, see redirection instructions in the body of the message');
        let url = `http://localhost/sample?accession=${id}&format=BAM`;
        expect(JSON.parse(body)).toEqual({format: 'BAM', urls: [{'url': url}]});
        done();
      });
    });
  });

  it('successful redirection, format given', function(done) {
    http.get(
      { socketPath: socket,
        path: server_path + '?format=CRAM'}, function(response) {
      var body = '';
      response.on('data', function(d) { body += d;});
      response.on('end', function() {
        expect(response.headers['content-type']).toEqual('application/json');
        expect(response.statusCode).toEqual(200);
        expect(response.statusMessage).toEqual(
          'OK, see redirection instructions in the body of the message');
        let url = `http://localhost/sample?accession=${id}&format=CRAM`;
        expect(JSON.parse(body)).toEqual({format: 'CRAM', urls: [{'url': url}]});
        done();
      });
    });
  });

  it('successful redirection, chromosome given', function(done) {
    http.get(
      { socketPath: socket,
        path: server_path + '?referenceName=chr1'}, function(response) {
        //path: server_path}, function(response) {
      var body = '';
      response.on('data', function(d) { body += d;});
      response.on('end', function() {
        expect(response.headers['content-type']).toEqual('application/json');
        expect(response.statusCode).toEqual(200);
        expect(response.statusMessage).toEqual(
          'OK, see redirection instructions in the body of the message');
        let url = `http://localhost/sample?accession=${id}&format=BAM&region=chr1`;
        expect(JSON.parse(body)).toEqual({format: 'BAM', urls: [{'url': url}]});
        done();
      });
    });
  });

  it('successful redirection, range start given', function(done) {
    http.get(
      { socketPath: socket,
        path: server_path + '?referenceName=chr1&start=3'}, function(response) {
      var body = '';
      response.on('data', function(d) { body += d;});
      response.on('end', function() {
        expect(response.headers['content-type']).toEqual('application/json');
        expect(response.statusCode).toEqual(200);
        expect(response.statusMessage).toEqual(
          'OK, see redirection instructions in the body of the message');
        let url = `http://localhost/sample?accession=${id}&format=BAM&region=chr1%3A4`;
        expect(JSON.parse(body)).toEqual({format: 'BAM', urls: [{'url': url}]});
        done();
      });
    });
  });

  it('successful redirection, range end given', function(done) {
    http.get(
      { socketPath: socket,
        path: server_path + '?referenceName=chr1&end=4'}, function(response) {
      var body = '';
      response.on('data', function(d) { body += d;});
      response.on('end', function() {
        expect(response.headers['content-type']).toEqual('application/json');
        expect(response.statusCode).toEqual(200);
        expect(response.statusMessage).toEqual(
          'OK, see redirection instructions in the body of the message');
        let url = `http://localhost/sample?accession=${id}&format=BAM&region=chr1%3A1-5`;
        expect(JSON.parse(body)).toEqual({format: 'BAM', urls: [{'url': url}]});
        done();
      });
    });
  });

  it('successful redirection, range start and end given', function(done) {
    http.get(
      { socketPath: socket,
        path: server_path + '?referenceName=chr1&start=4&end=400'}, function(response) {
      var body = '';
      response.on('data', function(d) { body += d;});
      response.on('end', function() {
        expect(response.headers['content-type']).toEqual('application/json');
        expect(response.statusCode).toEqual(200);
        expect(response.statusMessage).toEqual(
          'OK, see redirection instructions in the body of the message');
        let url = `http://localhost/sample?accession=${id}&format=BAM&region=chr1%3A5-401`;
        expect(JSON.parse(body)).toEqual({format: 'BAM', urls: [{'url': url}]});
        done();
      });
    });
  });

  ['bam', 'BAM', 'sam', 'SAM', 'cram', 'CRAM', 'vcf', 'VCF'].forEach( ( value ) => {
    it('successful redirection, query with all possible params', function(done) {
      http.get(
        { socketPath: socket,
          path: server_path + `?referenceName=chr1&start=4&end=400&format=${value}`}, function(response) {
        var body = '';
        response.on('data', function(d) { body += d;});
        response.on('end', function() {
          expect(response.headers['content-type']).toEqual('application/json');
          expect(response.statusCode).toBe(200);
          let formatUpperCase = value.toUpperCase();
          expect(response.statusMessage).toBe(
            'OK, see redirection instructions in the body of the message');
          let url = `http://localhost/sample?accession=${id}&format=${formatUpperCase}&region=chr1%3A5-401`;
          expect(JSON.parse(body)).toEqual({format: `${formatUpperCase}`, urls: [{'url': url}]});
          done();
        });
      });
    });
  });

  it('redirection error, range is given, reference is missing', function(done) {
    http.get(
      { socketPath: socket,
        path: server_path + '?start=4&end=400'}, function(response) {
      var body = '';
      response.on('data', function(d) { body += d;});
      response.on('end', function() {
        expect(response.headers['content-type']).toEqual('application/json');
        expect(response.statusCode).toEqual(422);
        expect(response.statusMessage).toBe(
          "'referenceName' attribute requered if 'start' or 'end' attribute is given");
        done();
      });
    });
  });

  it('redirection error, range start is not an integer', function(done) {
    http.get(
     {socketPath: socket,
      path: server_path + '?referenceName=chr1&start=5.5&end=400'}, function(response) {
      var body = '';
      response.on('data', function(d) { body += d;});
      response.on('end', function() {
        expect(response.headers['content-type']).toEqual('application/json');
        expect(response.statusCode).toEqual(422);
        expect(response.statusMessage).toEqual(
          "'5.5' is not an integer");
        done();
      });
    });
  });

 it('redirection error, range start is a negative integer', function(done) {
    http.get(
      { socketPath: socket,
        path: server_path + '?referenceName=chr1&start=-44&end=400'}, function(response) {
      var body = '';
      response.on('data', function(d) { body += d;});
      response.on('end', function() {
        expect(response.headers['content-type']).toEqual('application/json');
        expect(response.statusCode).toEqual(422);
        expect(response.statusMessage).toEqual("'-44' is not an unsigned integer");
        done();
      });
    });
  });

 it('redirection error, range end is not an integer', function(done) {
    http.get(
      { socketPath: socket,
        path: server_path + '?referenceName=chr1&start=4&end=foo'}, function(response) {
      var body = '';
      response.on('data', function(d) { body += d;});
      response.on('end', function() {
        expect(response.headers['content-type']).toEqual('application/json');
        expect(response.statusCode).toEqual(422);
        expect(response.statusMessage).toEqual("'foo' is not an integer");
        done();
      });
    });
  });

 it('redirection error, range end is a negative integer', function(done) {
    http.get(
      { socketPath: socket,
        path: server_path + '?referenceName=chr1&start=4&end=-400'}, function(response) {
      var body = '';
      response.on('data', function(d) { body += d;});
      response.on('end', function() {
        expect(response.headers['content-type']).toEqual('application/json');
        expect(response.statusCode).toEqual(422);
        expect(response.statusMessage).toEqual("'-400' is not an unsigned integer");
        done();
      });
    });
  });

  it('redirection error, range start is bigger than range end', function(done) {
    http.get(
      { socketPath: socket,
        path: server_path + '?referenceName=chr1&start=400&end=4'}, function(response) {
      var body = '';
      response.on('data', function(d) { body += d;});
      response.on('end', function() {
        expect(response.headers['content-type']).toEqual('application/json');
        expect(response.statusCode).toEqual(422);
        expect(response.statusMessage).toEqual(
          'Range end should be bigger that start');
        done();
      });
    });
  });

  it('redirection error, unknown format requested', function(done) {
    http.get(
      { socketPath: socket,
        path: server_path + '?format=fa'}, function(response) {
      var body = '';
      response.on('data', function(d) { body += d;});
      response.on('end', function() {
        expect(response.headers['content-type']).toEqual('application/json');
        expect(response.statusCode).toEqual(409);
        expect(response.statusMessage).toEqual(
          "Format 'fa' is not supported, supported formats: BAM, CRAM, SAM, VCF");
        done();
      });
    });
  });

});

describe('content type', function() {
  const server = http.createServer();
  var socket = tmp.tmpNameSync();

  beforeAll(function() {
    server.listen(socket, () => {
      console.log(`Server listening on socket ${socket}`);
    });
<<<<<<< HEAD
=======
    fse.ensureDirSync(tmpDir);
>>>>>>> d3cb582b
    options = config.provide(dummy);
  });
  afterAll(function() {
    server.close();
    try { fs.unlinkSync(socket); } catch (e) {}
    fse.removeSync(tmpDir);
  });

  it('data format driven content type', function(done) {
    server.on('request', (request, response) => {
      let c = new RangerController(request, response, {one: "two"}, null, true);
      expect( () => {c.contentType();} )
        .toThrowError(assert.AssertionError,
        'Non-empty format string should be given');
      expect(c.contentType('SAM')).toBe('text/vnd.ga4gh.sam');
      expect(c.contentType('VCF')).toBe('text/vnd.ga4gh.vcf');
      expect(c.contentType('BAM')).toBe('application/vnd.ga4gh.bam');
      expect(c.contentType('CRAM')).toBe('application/vnd.ga4gh.cram');
      done();
    });

    http.get({socketPath: socket, path: '/file'}, function(response) {
      let body = '';
      response.on('data', function(d) { body += d;});
    });
  });
});<|MERGE_RESOLUTION|>--- conflicted
+++ resolved
@@ -1,10 +1,6 @@
 /* globals describe, it, expect, beforeAll, afterAll*/
 
 "use strict";
-
-const config  = require('../../lib/config.js');
-var dummy     = function() { return {}; };
-var options;
 
 const assert  = require('assert');
 const http    = require('http');
@@ -25,14 +21,11 @@
 describe('Creating object instance - synch', function() {
   beforeAll(function() {
     options = config.provide(dummy);
-<<<<<<< HEAD
-=======
     fse.ensureDirSync(tmpDir);
   });
 
   afterAll(function() {
     fse.removeSync(tmpDir);
->>>>>>> d3cb582b
   });
 
   it('request object is not given - error', function() {
@@ -55,10 +48,7 @@
     let c;
     expect( () => {c = new RangerController({}, {}, {});} ).not.toThrow();
     expect(c.tmpDir === options.get('tempdir')).toBe(true);
-<<<<<<< HEAD
-=======
     expect(fs.existsSync(c.tmpDir));
->>>>>>> d3cb582b
     expect(c.skipAuth).toBe(false);
   });
   it('passing configs to provide overwrites defaults', function() {
@@ -70,10 +60,7 @@
     expect( () => {c = new RangerController({}, {}, {});} ).not.toThrow();
     expect(c.tmpDir === temporaryDir.name).toBe(true);
     expect(c.skipAuth).toBe(true);
-<<<<<<< HEAD
-=======
     temporaryDir.removeCallback();
->>>>>>> d3cb582b
   });
   it('configs provided in constructor overwrite defaults', function() {
     let c;
@@ -84,10 +71,7 @@
     expect( () => {c = new RangerController({}, {}, {}, temporaryDir.name, false);} ).not.toThrow();
     expect(c.tmpDir === temporaryDir.name).toBe(true);
     expect(c.skipAuth).toBe(false);
-<<<<<<< HEAD
-=======
     temporaryDir.removeCallback();
->>>>>>> d3cb582b
   });
 });
 
@@ -102,10 +86,7 @@
     server.listen(socket, () => {
       console.log(`Server listening on socket ${socket}`);
     });
-<<<<<<< HEAD
-=======
     fse.ensureDirSync(tmpDir);
->>>>>>> d3cb582b
     options = config.provide(dummy);
   });
 
@@ -197,10 +178,7 @@
       console.log(`Server listening on socket ${socket}`);
     });
     options = config.provide(dummy);
-<<<<<<< HEAD
-=======
     fse.ensureDirSync(tmpDir);
->>>>>>> d3cb582b
   });
 
   afterAll(function() {
@@ -382,10 +360,7 @@
       let c = new RangerController(request, response, {}, null, true);
       c.handleRequest('localhost');
     });
-<<<<<<< HEAD
-=======
     fse.ensureDirSync(tmpDir);
->>>>>>> d3cb582b
     options = config.provide(dummy);
   });
 
@@ -685,10 +660,7 @@
     server.listen(socket, () => {
       console.log(`Server listening on socket ${socket}`);
     });
-<<<<<<< HEAD
-=======
     fse.ensureDirSync(tmpDir);
->>>>>>> d3cb582b
     options = config.provide(dummy);
   });
   afterAll(function() {
